<<<<<<< HEAD
# gental-konsultacja
31.07.2024 Konsultacja projektu
=======
# gental-konstulacja
31.07.2024 Konsultacja projektu

(c) gental (Łukasz Hebel)
>>>>>>> 4e7828ec
<|MERGE_RESOLUTION|>--- conflicted
+++ resolved
@@ -1,9 +1,4 @@
-<<<<<<< HEAD
 # gental-konsultacja
 31.07.2024 Konsultacja projektu
-=======
-# gental-konstulacja
-31.07.2024 Konsultacja projektu
 
-(c) gental (Łukasz Hebel)
->>>>>>> 4e7828ec
+(c) gental (Łukasz Hebel)